
<<<<<<< HEAD
DROP TABLE IF EXISTS hmda_public.lar_2006;
CREATE TABLE hmda_public.lar_2006(   
    year VARCHAR,
=======
DROP TABLE IF EXISTS lar_2006;
CREATE TABLE lar_2006(   
    activity_year VARCHAR,
>>>>>>> 76c60f61
    respondent_id VARCHAR,
    agency_code VARCHAR,
    loan_type VARCHAR,
    loan_purpose VARCHAR,
    occupancy VARCHAR,
    loan_amount VARCHAR,
    action_type VARCHAR,
    msa VARCHAR,
    state_code VARCHAR,
    county_code VARCHAR,
    census_tract VARCHAR,
    applicant_sex VARCHAR,
    co_applicant_sex VARCHAR,
    income VARCHAR,
    purchaser_type VARCHAR,
    denial_1 VARCHAR,
    denial_2 VARCHAR,
    denial_3 VARCHAR,
    edit_status VARCHAR,
    property_type VARCHAR,
    preapproval VARCHAR,
    applicant_ethnicity VARCHAR,
    co_applicant_ethnicity VARCHAR,
    applicant_race_1 VARCHAR,
    applicant_race_2 VARCHAR,
    applicant_race_3 VARCHAR,
    applicant_race_4 VARCHAR,
    applicant_race_5 VARCHAR,
    co_applicant_race_1 VARCHAR,
    co_applicant_race_2 VARCHAR,
    co_applicant_race_3 VARCHAR,
    co_applicant_race_4 VARCHAR,
    co_applicant_race_5 VARCHAR,
    rate_spread VARCHAR,
    hoepa_status VARCHAR,
    lien_status VARCHAR,
    sequence_num VARCHAR
    );

COMMIT;

CREATE TEMPORARY TABLE lar_load
(LAR VARCHAR); -- LAR contains an entire LAR record

COPY lar_load
-- Change this path to your local data path.
FROM '{data_path}HMDA_Data_Science_Kit/data/lar/lar_2006.dat';

COMMIT;

<<<<<<< HEAD
INSERT INTO hmda_public.lar_2006 (
    year,
=======
INSERT INTO lar_2006 (
    activity_year,
>>>>>>> 76c60f61
    respondent_id,
    agency_code,
    loan_type,
    loan_purpose,
    occupancy,
    loan_amount,
    action_type,
    msa,
    state_code,
    county_code,
    census_tract,
    applicant_sex,
    co_applicant_sex,
    income,
    purchaser_type,
    denial_1,
    denial_2,
    denial_3,
    edit_status,
    property_type,
    preapproval,
    applicant_ethnicity,
    co_applicant_ethnicity,
    applicant_race_1,
    applicant_race_2,
    applicant_race_3,
    applicant_race_4,
    applicant_race_5,
    co_applicant_race_1,
    co_applicant_race_2,
    co_applicant_race_3,
    co_applicant_race_4,
    co_applicant_race_5,
    rate_spread,
    hoepa_status,
    lien_status,
    sequence_num
    )

SELECT 
SUBSTRING(LAR, 1,4),
SUBSTRING(LAR, 5,10),
SUBSTRING(LAR, 15,1),
SUBSTRING(LAR, 16,1),
SUBSTRING(LAR, 17,1),
SUBSTRING(LAR, 18,1),
SUBSTRING(LAR, 19,5),
SUBSTRING(LAR, 24,1),
SUBSTRING(LAR, 25,5),
SUBSTRING(LAR, 30,2),
SUBSTRING(LAR, 32,3),
SUBSTRING(LAR, 35,7),
SUBSTRING(LAR, 42,1),
SUBSTRING(LAR, 43,1),
SUBSTRING(LAR, 44,4),
SUBSTRING(LAR, 48,1),
SUBSTRING(LAR, 49,1),
SUBSTRING(LAR, 50,1),
SUBSTRING(LAR, 51,1),
SUBSTRING(LAR, 52,1),
SUBSTRING(LAR, 53,1),
SUBSTRING(LAR, 54,1),
SUBSTRING(LAR, 55,1),
SUBSTRING(LAR, 56,1),
SUBSTRING(LAR, 57,1),
SUBSTRING(LAR, 58,1),
SUBSTRING(LAR, 59,1),
SUBSTRING(LAR, 60,1),
SUBSTRING(LAR, 61,1),
SUBSTRING(LAR, 62,1),
SUBSTRING(LAR, 63,1),
SUBSTRING(LAR, 64,1),
SUBSTRING(LAR, 65,1),
SUBSTRING(LAR, 66,1),
SUBSTRING(LAR, 67,5),
SUBSTRING(LAR, 72,1),
SUBSTRING(LAR, 73,1),
SUBSTRING(LAR, 74,7)

FROM lar_load;
COMMIT;
DROP TABLE IF EXISTS lar_load; 
COMMIT;
<|MERGE_RESOLUTION|>--- conflicted
+++ resolved
@@ -1,13 +1,6 @@
-
-<<<<<<< HEAD
 DROP TABLE IF EXISTS hmda_public.lar_2006;
 CREATE TABLE hmda_public.lar_2006(   
-    year VARCHAR,
-=======
-DROP TABLE IF EXISTS lar_2006;
-CREATE TABLE lar_2006(   
     activity_year VARCHAR,
->>>>>>> 76c60f61
     respondent_id VARCHAR,
     agency_code VARCHAR,
     loan_type VARCHAR,
@@ -58,13 +51,8 @@
 
 COMMIT;
 
-<<<<<<< HEAD
 INSERT INTO hmda_public.lar_2006 (
-    year,
-=======
-INSERT INTO lar_2006 (
     activity_year,
->>>>>>> 76c60f61
     respondent_id,
     agency_code,
     loan_type,
