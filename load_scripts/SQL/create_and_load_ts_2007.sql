--- conflicted
+++ resolved
@@ -1,12 +1,7 @@
-<<<<<<< HEAD
 DROP TABLE IF EXISTS hmda_public.ts_2007;
 CREATE TABLE hmda_public.ts_2007 (
 	as_of_date VARCHAR,
-=======
-DROP TABLE IF EXISTS ts_2007;
-CREATE TABLE ts_2007 (
 	activity_year VARCHAR,
->>>>>>> 76c60f61
 	agency_code VARCHAR,
 	respondent_id VARCHAR,
 	respondent_name VARCHAR,
@@ -31,13 +26,8 @@
     ENCODING 'latin1';
 COMMIT;
 
-<<<<<<< HEAD
 INSERT INTO hmda_public.ts_2007 (
-	as_of_date,
-=======
-INSERT INTO ts_2007 (
 	activity_year,
->>>>>>> 76c60f61
 	agency_code,
 	respondent_id,
 	respondent_name,
