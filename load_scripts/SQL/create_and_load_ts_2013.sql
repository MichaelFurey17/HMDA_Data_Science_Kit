--- conflicted
+++ resolved
@@ -25,13 +25,8 @@
     ENCODING 'latin1';
 COMMIT;
 
-<<<<<<< HEAD
 INSERT INTO hmda_public.ts_2013 (
-	as_of_date,
-=======
-INSERT INTO ts_2013 (
 	activity_year,
->>>>>>> 76c60f61
 	agency_code,
 	respondent_id,
 	respondent_name,
