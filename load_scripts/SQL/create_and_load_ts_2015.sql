--- conflicted
+++ resolved
@@ -1,12 +1,6 @@
-<<<<<<< HEAD
 DROP TABLE IF EXISTS hmda_public.ts_2015;
 CREATE TABLE hmda_public.ts_2015(
-	as_of_date VARCHAR,
-=======
-DROP TABLE IF EXISTS ts_2015;
-CREATE TABLE ts_2015(
 	activity_year VARCHAR,
->>>>>>> 76c60f61
 	respondent_id VARCHAR,
 	agency_code VARCHAR,
 	id_tax VARCHAR,
