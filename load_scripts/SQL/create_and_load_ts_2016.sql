<<<<<<< HEAD
DROP TABLE IF EXISTS hmda_public.ts_2016;
CREATE TABLE hmda_public.ts_2016(
	as_of_date VARCHAR,
=======
DROP TABLE IF EXISTS ts_2016;
CREATE TABLE ts_2016(
	activity_year VARCHAR,
>>>>>>> 76c60f61
	respondent_id VARCHAR,
	agency_code VARCHAR,
	id_tax VARCHAR,
	respondent_name VARCHAR,
	respondent_address VARCHAR,
	respondent_city VARCHAR,
	respondent_state VARCHAR,
	respondent_zip VARCHAR,
	parent_name VARCHAR,
	parent_address VARCHAR,
	parent_city VARCHAR,
	parent_state VARCHAR,
	parent_zip VARCHAR,
	respondent_name_panel VARCHAR,
	respondent_city_panel VARCHAR,
	respondent_state_panel VARCHAR,
	assets_panel VARCHAR,
	olc_panel VARCHAR,
	region_code_panel VARCHAR,
	lar_count VARCHAR,
	edit_status VARCHAR
);

COPY hmda_pubilc.ts_2016
-- Change to your local data path
FROM '{data_path}HMDA_Data_Science_Kit/data/ts/ts_2016_fixed.txt'
	DELIMITER E'\t' ENCODING 'latin1';<|MERGE_RESOLUTION|>--- conflicted
+++ resolved
@@ -1,12 +1,6 @@
-<<<<<<< HEAD
 DROP TABLE IF EXISTS hmda_public.ts_2016;
 CREATE TABLE hmda_public.ts_2016(
-	as_of_date VARCHAR,
-=======
-DROP TABLE IF EXISTS ts_2016;
-CREATE TABLE ts_2016(
 	activity_year VARCHAR,
->>>>>>> 76c60f61
 	respondent_id VARCHAR,
 	agency_code VARCHAR,
 	id_tax VARCHAR,
@@ -30,7 +24,7 @@
 	edit_status VARCHAR
 );
 
-COPY hmda_pubilc.ts_2016
+COPY hmda_public.ts_2016
 -- Change to your local data path
 FROM '{data_path}HMDA_Data_Science_Kit/data/ts/ts_2016_fixed.txt'
 	DELIMITER E'\t' ENCODING 'latin1';